import os
import sys
import time
from datetime import datetime, timezone
from typing import Tuple, Optional, List
import logging
import signal
from kubernetes.client import V1DeleteOptions, AppsV1Api, CoreV1Api, CoreV1Event, V1ObjectMeta, V1ObjectReference, \
    V1EventSource, V1Pod, V1Node
from kubernetes.client.rest import ApiException

# import local modules
import config
import node_utils
import pod_utils
import k8s_events
import sig_utils

# Register the signal handler for SIGTERM
signal.signal(signal.SIGTERM, sig_utils.handle_sigterm)


def process_node(v1: CoreV1Api, node_name: str) -> None:
    logging.info(f"Processing node: {node_name}...")

    k8s_events.create_kubernetes_event(v1, "Node", node_name, "default", "CastNodeRotation", "Node cordon init",
                                       "castai-agent")
    node_utils.cordon_node(v1, node_name)

    while True:
        kind, name, namespace, controller_pods = pod_utils.check_controller_replicas(v1,
                                                                                     node_name)  # check if any controller is "all in" on the node
        if kind and name and namespace and controller_pods:
            # we want to evict the first pod in the list of controller_pods (not all of them)
            pod = controller_pods[0]
            logging.info(f"about to evict pod {pod.metadata.name} from namespace {namespace}")
            pod_utils.evict_pod(v1, pod)
            time.sleep(5)  # delay before getting pod status to avoid false pod status check
            pod_utils.wait_for_none_pending(v1, name, namespace)
        else:
            logging.info(f"No pod controllers with all replicas on node {node_name}.")
            break

<<<<<<< HEAD
    k8s_events.create_kubernetes_event(v1, "Node", node_name, "default", "CastNodeRotation", "Node drain start", "castai-agent")
    node_utils.drain_node_with_timeout(v1, node_name, config.NODE_DRAIN_TIMEOUT)
    k8s_events.create_kubernetes_event(v1, "Node", node_name, "default", "CastNodeRotation", "Node drain completed", "castai-agent")
=======
    k8s_events.create_kubernetes_event(v1, "Node", node_name, "default", "CastNodeRotation", "Node drain start",
                                       "castai-agent")
    node_utils.drain_node(v1, node_name)
    k8s_events.create_kubernetes_event(v1, "Node", node_name, "default", "CastNodeRotation", "Node drain completed",
                                       "castai-agent")
>>>>>>> bffb14c9
    logging.info(f"Node {node_name} drained successfully.")


def main() -> None:
    logging.info("************************************************")
    logging.info("Starting node rotator...")
    logging.info("************************************************")

    startup_sleep_time = config.STARTUP_SLEEP_TIME
    delay_wait_pending_pods = config.DELAY_WAIT_PENDING_PODS
    cron_job_pod_substring = config.CRON_JOB_POD_SUBSTRING

    logging.info(f"Sleeping for {startup_sleep_time} seconds before starting node rotation.")
    time.sleep(startup_sleep_time)

    config.load_config()
    v1 = CoreV1Api()

    # Get the node name for the running cron job pod
    cron_job_node_name = node_utils.get_node_for_running_pod(v1, cron_job_pod_substring)
    logging.info(f" cronjob node {cron_job_node_name}")

    original_nodes: List[str] = [node.metadata.name for node in node_utils.get_cast_ai_nodes(v1)]
    critical_nodes: List[str] = []
    non_critical_nodes: List[str] = []

    logging.info(f"CAST AI Managed nodes: {original_nodes}")

    # Separate critical and non-critical nodes
    for node_name in original_nodes:
        node = v1.read_node(node_name)
        if node_utils.is_node_older_than(node, config.MIN_NODE_AGE_DAYS):
            if node_utils.is_node_running_critical_pods(v1, node_name):
                critical_nodes.append(node_name)
            else:
                non_critical_nodes.append(node_name)
        else:
            logging.info(f"Node {node_name} is not older then {config.MIN_NODE_AGE_DAYS}. Skipping.")

    # Exit the script if there are no nodes to process
    if not critical_nodes and not non_critical_nodes:
        logging.info(f"No nodes older than {config.MIN_NODE_AGE_DAYS} to process. Exiting.")
        sys.exit(0)

    # Remove the cron job node from critical and non-critical node lists, as the cron job node should be processed last
    critical_nodes, non_critical_nodes = node_utils.remove_cron_job_node(cron_job_node_name, critical_nodes,
                                                                         non_critical_nodes)

    logging.info(f"Critical nodes: {critical_nodes}")
    logging.info(f"Non-critical nodes: {non_critical_nodes}")

    # Process non-critical nodes first
    for node_name in non_critical_nodes:
        process_node(v1, node_name)

    # logging.info("Pausing just after processing non-critical nodes...")
    # input()
    time.sleep(delay_wait_pending_pods)

    # Check for Pending pods to determine if we need to wait for new nodes
    pending_pods = v1.list_pod_for_all_namespaces(field_selector="status.phase=Pending").items
    # iterate through pending_pods and log the name
    for pod in pending_pods:
        logging.info(f"Pending pod: {pod.metadata.name}")

    new_nodes = []  # List of new nodes that have become ready
    if len(pending_pods) > 0:
        logging.info(f"Found {len(pending_pods)} Pending pods. Waiting for new nodes to be ready...")
        # Wait for new nodes to be ready before processing critical nodes
        new_nodes = node_utils.wait_for_new_nodes(v1, original_nodes)
    else:
        logging.info("No Pending pods found. Continuing.")

    logging.info(f"Processing critical nodes... {critical_nodes}")

    # Process critical nodes last
    for node_name in critical_nodes:
        if node_name in new_nodes:
            logging.info(f"Skipping new node {node_name} during critical node processing.")
            continue
        process_node(v1, node_name)

    # If the cron job node is not processed yet, process it last
    # if cron_job_node_name :
    #     logging.info(f"Processing cronjob node {cron_job_node_name}")
    #     process_node(v1, cron_job_node_name)

    logging.info("Node rotation completed successfully.")
    exit(0)


if __name__ == "__main__":
    main()<|MERGE_RESOLUTION|>--- conflicted
+++ resolved
@@ -41,17 +41,11 @@
             logging.info(f"No pod controllers with all replicas on node {node_name}.")
             break
 
-<<<<<<< HEAD
+
     k8s_events.create_kubernetes_event(v1, "Node", node_name, "default", "CastNodeRotation", "Node drain start", "castai-agent")
     node_utils.drain_node_with_timeout(v1, node_name, config.NODE_DRAIN_TIMEOUT)
     k8s_events.create_kubernetes_event(v1, "Node", node_name, "default", "CastNodeRotation", "Node drain completed", "castai-agent")
-=======
-    k8s_events.create_kubernetes_event(v1, "Node", node_name, "default", "CastNodeRotation", "Node drain start",
-                                       "castai-agent")
-    node_utils.drain_node(v1, node_name)
-    k8s_events.create_kubernetes_event(v1, "Node", node_name, "default", "CastNodeRotation", "Node drain completed",
-                                       "castai-agent")
->>>>>>> bffb14c9
+
     logging.info(f"Node {node_name} drained successfully.")
 
 
