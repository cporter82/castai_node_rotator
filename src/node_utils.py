import time
from datetime import datetime, timezone, timedelta
import os
import logging
import subprocess
from typing import Tuple, Optional, List
from kubernetes.client import CoreV1Api, V1Node, ApiException, V1Pod
from config import CRITICAL_WORKLOADS, MIN_READY_NODES


def remove_cron_job_node(cron_job_node_name: Optional[str], critical_nodes: List[str], non_critical_nodes: List[str]) -> \
Tuple[List[str], List[str]]:
    """
    Removes the cron job node name from the critical and non-critical node lists.
    """
    if cron_job_node_name:
        if cron_job_node_name in critical_nodes:
            critical_nodes.remove(cron_job_node_name)
        if cron_job_node_name in non_critical_nodes:
            non_critical_nodes.remove(cron_job_node_name)
    return critical_nodes, non_critical_nodes


def get_cast_ai_nodes(v1: CoreV1Api) -> List[V1Node]:
    logging.info("Retrieving CAST AI managed nodes...")
    nodes: List[V1Node] = v1.list_node(label_selector="provisioner.cast.ai/managed-by=cast.ai").items
    logging.info(f"Found {len(nodes)} CAST AI managed nodes.")
    return nodes


def cordon_node(v1: CoreV1Api, node_name: str) -> None:
    logging.info(f"Cordoning node: {node_name}...")
    body = {
        "spec": {
            "unschedulable": True
        }
    }
    try:
        v1.patch_node(node_name, body)
        logging.info(f"Node {node_name} cordoned.")
    except ApiException as e:
        logging.error(f"Error cordoning node {node_name}: {e}")


def get_node_for_running_pod(v1: CoreV1Api, pod_name_substring: str) -> Optional[str]:
    """
    Returns the name of the node on which a pod with the given substring in its name is running.
    If no such running pod is found, returns None.
    """
    pods: List[V1Pod] = v1.list_pod_for_all_namespaces().items
    for pod in pods:
        if pod_name_substring in pod.metadata.name and pod.status.phase == "Running":
            return pod.spec.node_name
    return None
<<<<<<< HEAD
"""
=======


>>>>>>> bffb14c9
def drain_node(v1: CoreV1Api, node_name: str) -> None:
    try:
        logging.info(f"Draining node: {node_name}...")
        command = ["kubectl", "drain", node_name, "--ignore-daemonsets", "--delete-emptydir-data"]
        result = subprocess.run(command, check=True, text=True, capture_output=True)
        logging.info(f"{result}.")
        logging.info(f"Node {node_name} drained.")
    except subprocess.CalledProcessError as e:
        logging.error(f"Error draining node {node_name}: {e}")
"""
def drain_node_with_timeout(v1: CoreV1Api, node_name: str, timeout: int) -> None:
    try:
        logging.info(f"Draining node: {node_name} with a timeout of {timeout} seconds...")
        command = ["kubectl", "drain", node_name, "--ignore-daemonsets", "--delete-emptydir-data"]
        result = subprocess.run(command, check=True, text=True, capture_output=True, timeout=timeout)
        logging.info(f"{result}.")
        logging.info(f"Node {node_name} drained.")
    except subprocess.CalledProcessError as e:
        logging.error(f"Error draining node {node_name}: {e}")
    except subprocess.TimeoutExpired:
        logging.error(f"Draining node {node_name} timed out after {timeout} seconds.")
        label_node(v1, node_name, "drain-status", "failed")
        uncordon_node(v1, node_name)


def is_node_running_critical_pods(v1: CoreV1Api, node_name: str) -> bool:
    pods: List[V1Pod] = v1.list_pod_for_all_namespaces(field_selector=f"spec.nodeName={node_name}").items
    for pod in pods:
        for label in CRITICAL_WORKLOADS:
            label_key, label_value = label.split("=")
            if pod.metadata.labels.get(label_key) == label_value:
                return True
    return False


def wait_for_new_nodes(v1: CoreV1Api, original_nodes: List[str]) -> List[str]:
    total_wait_cycles = os.getenv("TOTAL_WAIT_CYCLES", 18)
    logging.info("Waiting for new nodes to become ready...")
    while int(total_wait_cycles) > 0:
        nodes: List[V1Node] = v1.list_node().items
        new_nodes = [node.metadata.name for node in nodes if node.metadata.name not in original_nodes]
        ready_new_nodes = [node for node in nodes if node.metadata.name in new_nodes and all(
            condition.status == "True" for condition in node.status.conditions if condition.type == "Ready")]
        if len(ready_new_nodes) >= MIN_READY_NODES:
            logging.info(
                f"Found {len(ready_new_nodes)} new ready nodes, which meets the required {MIN_READY_NODES} new ready nodes.")
            return [node.metadata.name for node in ready_new_nodes]
        logging.info(f"Currently {len(ready_new_nodes)} new ready nodes. Waiting for new nodes to be ready...")
        total_wait_cycles -= 1  # decrement the total_wait_cycles
        time.sleep(10)


def is_node_older_than(node: V1Node, days: int) -> bool:
    if days == 0:  # Node is always stale if zero days
        return True

    creation_timestamp = node.metadata.creation_timestamp
    age = datetime.now(timezone.utc) - creation_timestamp
<<<<<<< HEAD
    return age > timedelta(days=days + 1)

def label_node(v1: CoreV1Api, node_name: str, label_key: str, label_value: str) -> None:
    body = {
        "metadata": {
            "labels": {
                label_key: label_value
            }
        }
    }
    try:
        v1.patch_node(node_name, body)
        logging.info(f"Labeled node {node_name} with {label_key}={label_value}.")
    except ApiException as e:
        logging.error(f"Error labeling node {node_name}: {e}")

def uncordon_node(v1: CoreV1Api, node_name: str) -> None:
    logging.info(f"Uncordoning node: {node_name}...")
    body = {
        "spec": {
            "unschedulable": False
        }
    }
    try:
        v1.patch_node(node_name, body)
        logging.info(f"Node {node_name} uncordoned.")
    except ApiException as e:
        logging.error(f"Error uncordoning node {node_name}: {e}")
=======
    logging.error(f"Node age: {age}")
    logging.error(f"delta days: {timedelta(days=days)}")
    logging.error(f"age > timedelta(days=days + 1): {age > timedelta(days=days + 1)}")
    return age > timedelta(days=days + 1)
>>>>>>> bffb14c9
<|MERGE_RESOLUTION|>--- conflicted
+++ resolved
@@ -52,12 +52,9 @@
         if pod_name_substring in pod.metadata.name and pod.status.phase == "Running":
             return pod.spec.node_name
     return None
-<<<<<<< HEAD
-"""
-=======
 
 
->>>>>>> bffb14c9
+"""
 def drain_node(v1: CoreV1Api, node_name: str) -> None:
     try:
         logging.info(f"Draining node: {node_name}...")
@@ -68,6 +65,8 @@
     except subprocess.CalledProcessError as e:
         logging.error(f"Error draining node {node_name}: {e}")
 """
+
+
 def drain_node_with_timeout(v1: CoreV1Api, node_name: str, timeout: int) -> None:
     try:
         logging.info(f"Draining node: {node_name} with a timeout of {timeout} seconds...")
@@ -116,9 +115,9 @@
 
     creation_timestamp = node.metadata.creation_timestamp
     age = datetime.now(timezone.utc) - creation_timestamp
-<<<<<<< HEAD
     return age > timedelta(days=days + 1)
 
+  
 def label_node(v1: CoreV1Api, node_name: str, label_key: str, label_value: str) -> None:
     body = {
         "metadata": {
@@ -133,6 +132,7 @@
     except ApiException as e:
         logging.error(f"Error labeling node {node_name}: {e}")
 
+        
 def uncordon_node(v1: CoreV1Api, node_name: str) -> None:
     logging.info(f"Uncordoning node: {node_name}...")
     body = {
@@ -144,10 +144,4 @@
         v1.patch_node(node_name, body)
         logging.info(f"Node {node_name} uncordoned.")
     except ApiException as e:
-        logging.error(f"Error uncordoning node {node_name}: {e}")
-=======
-    logging.error(f"Node age: {age}")
-    logging.error(f"delta days: {timedelta(days=days)}")
-    logging.error(f"age > timedelta(days=days + 1): {age > timedelta(days=days + 1)}")
-    return age > timedelta(days=days + 1)
->>>>>>> bffb14c9
+        logging.error(f"Error uncordoning node {node_name}: {e}")